# Changelog
*[CalVer, YY.month.patch](https://calver.org/)*

## 22.7.2
<<<<<<< HEAD
Added:
- **TRIO102** `await` in `finally` must have a cancel scope with shielding.

## 22.7.1

- Initial release with TRIO100 and TRIO101
=======
- Avoid `TRIO100` false-alarms on cancel scopes containing `async for` or `async with`.

## 22.7.1
- Initial release
>>>>>>> adfaa564
<|MERGE_RESOLUTION|>--- conflicted
+++ resolved
@@ -1,17 +1,12 @@
 # Changelog
 *[CalVer, YY.month.patch](https://calver.org/)*
 
-## 22.7.2
-<<<<<<< HEAD
+## 22.7.3
 Added:
 - **TRIO102** `await` in `finally` must have a cancel scope with shielding.
 
-## 22.7.1
-
-- Initial release with TRIO100 and TRIO101
-=======
+## 22.7.2
 - Avoid `TRIO100` false-alarms on cancel scopes containing `async for` or `async with`.
 
 ## 22.7.1
-- Initial release
->>>>>>> adfaa564
+- Initial release with TRIO100 and TRIO101