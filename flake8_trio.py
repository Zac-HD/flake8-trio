--- conflicted
+++ resolved
@@ -200,8 +200,5 @@
 
 
 TRIO100 = "TRIO100: {} context contains no checkpoints, add `await trio.sleep(0)`"
-<<<<<<< HEAD
-TRIO102 = "TRIO102: await in finally without a cancel scope and shielding"
-=======
 TRIO101 = "TRIO101: yield inside a nursery or cancel scope is only safe when implementing a context manager - otherwise, it breaks exception handling"
->>>>>>> 7574f349
+TRIO102 = "TRIO102: await in finally without a cancel scope and shielding"